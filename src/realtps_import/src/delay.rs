use crate::Chain;
use crate::Job;
use anyhow::Result;
use log::{debug, warn};
use rand::{
    self,
    distributions::{Distribution, Uniform},
};
use std::future::Future;
use std::pin::Pin;
use tokio::time::{self, Duration};

/// The default rate to request blocks at, in ms.
const DEFAULT_BLOCK_PACE: u64 = 500;

/// The default time to wait between imports, in s.
const DEFAULT_RESCAN_DELAY: u64 = 30;

/// The pace we want to request blocks at, in ms.
pub fn block_pace(chain: Chain) -> u64 {
    match chain {
        Chain::Arbitrum => 400, // Subsecond block time
        Chain::Bitcoin => 2000,
        Chain::Elrond => 1000,   // 6s block time
        Chain::Optimism => 2000, // Got blocked at 1000ms, unclear what rate they want
        // Need to go fast to keep up.
        // Solana's RpcClient will use its built in rate limiter when connecting to public nodes.
        Chain::Solana => 0,
        _ => DEFAULT_BLOCK_PACE,
    }
}

/// Wait between imports, in s.
///
/// This should be somewhat longer than the average block production time (or
/// perhaps the block production time / 2) to avoid making requests for new
/// blocks when there are none, but low enough that the block pace can catch up
/// to new blocks.
pub async fn rescan_delay(chain: Chain) {
    let delay_secs = match chain {
<<<<<<< HEAD
        Chain::Arbitrum => 5, // Subsecond block time
        Chain::Bitcoin => 600,
        Chain::Hedera => 10,
        Chain::Kusama => 7,    // Like Polkadot
        Chain::Optimism => 15, // Unclear, just experimenting
        Chain::Polkadot => 7,  // 6s block time, server rate-limited, can't wait too long
        Chain::Solana => 1,    // Need to go fast to keep up
        _ => DEFAULT_RESCAN_DELAY,
=======
        Chain::InternetComputer => 1,
        Chain::Solana => 1, // Need to go fast to keep up
        Chain::Polkadot => 7, // 6s block time, server rate-limited, can't wait too long
        Chain::Kusama => 7, // "
        Chain::Optimism => 10, // Unclear, just experimenting
        _ => 30,
>>>>>>> 18c8055c
    };
    let msecs = 1000 * delay_secs;
    debug!("delaying {} ms to rescan chain {}", msecs, chain);
    delay(msecs).await
}

async fn delay(base_ms: u64) {
    let jitter = Uniform::from(0..10);
    let delay_msecs = base_ms + jitter.sample(&mut rand::thread_rng());
    let delay_time = Duration::from_millis(delay_msecs);
    time::sleep(delay_time).await;
}

pub async fn job_error_delay(job: &Job) {
    let msecs = 1000;
    debug!("delaying {} ms to retry job {:?}", msecs, job);
    delay(msecs).await;
}

pub async fn recalculate_delay() {
    let msecs = 5000;
    debug!("delaying {} ms before recaclulating", msecs);
    delay(msecs).await;
}

pub async fn remove_data_delay() {
    let msecs = 60 * 60 * 24 * 1000;
    debug!("delaying {} ms to remove old blocks", msecs);
    delay(msecs).await;
}

pub async fn retry_if_err<'caller, F, T>(chain: Chain, f: F) -> Result<T>
where
    F: Fn() -> Pin<Box<dyn Future<Output = Result<T>> + Send + 'caller>>,
{
    let tries = 3;
    let base_delay_ms = 500;
    let mut try_num = 1;

    loop {
        let r = f().await;
        match r {
            Ok(r) => break Ok(r),
            Err(e) => {
                if try_num == tries {
                    break Err(e);
                } else {
                    let delay_ms = base_delay_ms * try_num;
                    warn!(
                        "for chain {} received err {}. retrying in {} ms",
                        chain, e, delay_ms
                    );
                    delay(delay_ms).await;
                }
            }
        }
        try_num += 1;
    }
}

pub async fn retry_if_none<'caller, F, T>(chain: Chain, f: F) -> Result<Option<T>>
where
    F: Fn() -> Pin<Box<dyn Future<Output = Result<Option<T>>> + Send + 'caller>>,
{
    let tries = 3;
    let base_delay_ms = 500;
    let mut try_num = 1;

    loop {
        let r = f().await?;
        match r {
            Some(r) => break Ok(Some(r)),
            None => {
                if try_num == tries {
                    break Ok(None);
                } else {
                    let delay_ms = base_delay_ms * try_num;
                    warn!(
                        "for chain {} received None. retrying in {} ms",
                        chain, delay_ms
                    );
                    delay(delay_ms).await;
                }
            }
        }
        try_num += 1;
    }
}<|MERGE_RESOLUTION|>--- conflicted
+++ resolved
@@ -38,23 +38,15 @@
 /// to new blocks.
 pub async fn rescan_delay(chain: Chain) {
     let delay_secs = match chain {
-<<<<<<< HEAD
         Chain::Arbitrum => 5, // Subsecond block time
         Chain::Bitcoin => 600,
         Chain::Hedera => 10,
+        Chain::InternetComputer => 1,
         Chain::Kusama => 7,    // Like Polkadot
         Chain::Optimism => 15, // Unclear, just experimenting
         Chain::Polkadot => 7,  // 6s block time, server rate-limited, can't wait too long
         Chain::Solana => 1,    // Need to go fast to keep up
         _ => DEFAULT_RESCAN_DELAY,
-=======
-        Chain::InternetComputer => 1,
-        Chain::Solana => 1, // Need to go fast to keep up
-        Chain::Polkadot => 7, // 6s block time, server rate-limited, can't wait too long
-        Chain::Kusama => 7, // "
-        Chain::Optimism => 10, // Unclear, just experimenting
-        _ => 30,
->>>>>>> 18c8055c
     };
     let msecs = 1000 * delay_secs;
     debug!("delaying {} ms to rescan chain {}", msecs, chain);
