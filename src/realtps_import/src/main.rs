use anyhow::{Context, Result};
use clap::{Parser, Subcommand};
use client::Client;
use clients::*;
use delay::retry_if_err;
use futures::future::FutureExt;
use futures::stream::{FuturesUnordered, StreamExt};
use jobs::{Job, JobRunner};
use log::{error, info};
use realtps_common::{
    chain::{Chain, ChainType},
    db::JsonDb,
};
use serde::{Deserialize, Serialize};
use std::collections::HashMap;
use std::fs;
use std::path::Path;
use std::sync::Arc;
use tempdir::TempDir;
use tokio::task;

mod calculate;
mod client;
mod clients;
mod delay;
mod helpers;
mod import;
mod jobs;
mod pace_setter;
mod remove;

#[derive(Parser, Debug)]
struct Opts {
    #[clap(subcommand)]
    cmd: Option<Command>,

    #[clap(long, arg_enum, global = true)]
    chain: Option<Chain>,
}

#[derive(Subcommand, Debug)]
enum Command {
    Run,
    Import,
    Calculate,
    Remove,
}

#[derive(Deserialize, Serialize)]
struct RpcConfig {
    chains: HashMap<Chain, String>,
}

static RPC_CONFIG_PATH: &str = "rpc_config.toml";
static LOG_CONFIG_PATH: &str = "log_config.yml";

#[tokio::main]
async fn main() -> Result<()> {
    let opts = Opts::parse();

    init_log(LOG_CONFIG_PATH, &opts.cmd)?;

    let rpc_config = load_rpc_config(RPC_CONFIG_PATH)?;

    run(opts, rpc_config).await
}

async fn run(opts: Opts, rpc_config: RpcConfig) -> Result<()> {
    let chains = get_chains(opts.chain);
    let cmd = opts.cmd.unwrap_or(Command::Run);

    let job_runner = match &cmd {
        Command::Run | Command::Import => {
            make_job_runner_with_clients(&chains, &rpc_config).await?
        }
        Command::Calculate | Command::Remove => make_job_runner()?,
    };

    let init_jobs = init_jobs(&chains, cmd);

    let mut jobs: FuturesUnordered<_> = init_jobs
        .into_iter()
        .map(|job| job_runner.do_job(job))
        .collect();

    loop {
        let new_jobs = jobs.next().await;
        if let Some(new_jobs) = new_jobs {
            for new_job in new_jobs {
                jobs.push(job_runner.do_job(new_job));
            }
        } else {
            error!("no more jobs?!");
            break;
        }
    }

    Ok(())
}

fn get_chains(maybe_chain: Option<Chain>) -> Vec<Chain> {
    if let Some(chain) = maybe_chain {
        vec![chain]
    } else {
        Chain::all_chains()
    }
}

fn init_log<P: AsRef<Path>>(path: P, job: &Option<Command>) -> Result<()> {
    let job_name = if let Some(job) = job {
        match job {
            Command::Run => "all-jobs",
            Command::Import => "import",
            Command::Calculate => "calculate",
            Command::Remove => "remove",
        }
    } else {
        "all-jobs"
    };

    let temp_dir = TempDir::new("temp_dir")?;
    let temp_config_dir = temp_dir.path().join("log_config.yml");

    let mut config_file = std::fs::read_to_string(path)?;
    config_file = config_file.replace("job-name", job_name);
    std::fs::write(&temp_config_dir, config_file)?;

    let log_config = log4rs::config::load_config_file(&temp_config_dir, Default::default())?;

    log4rs::init_config(log_config)?;

    drop(temp_config_dir);
    temp_dir.close()?;

    Ok(())
}

fn load_rpc_config<P: AsRef<Path>>(path: P) -> Result<RpcConfig> {
    let rpc_config_file = fs::read_to_string(path).context("unable to load RPC configuration")?;

    let rpc_config = toml::from_str::<RpcConfig>(&rpc_config_file)
        .context("unable to parse RPC configuration")?;

    Ok(rpc_config)
}

fn init_jobs(chains: &[Chain], cmd: Command) -> Vec<Job> {
    match cmd {
        Command::Run => {
            let import_jobs = init_jobs(chains, Command::Import);
            let calculate_jobs = init_jobs(chains, Command::Calculate);
            let remove_jobs = init_jobs(chains, Command::Remove);
            import_jobs
                .into_iter()
                .chain(calculate_jobs.into_iter())
                .chain(remove_jobs.into_iter())
                .collect()
        }
        Command::Import => chains.iter().cloned().map(Job::Import).collect(),
        Command::Calculate => vec![Job::Calculate(chains.to_vec())],
        Command::Remove => vec![Job::Remove(chains.to_vec())],
    }
}

fn make_job_runner() -> Result<JobRunner> {
    Ok(JobRunner {
        db: Arc::new(JsonDb),
        clients: HashMap::new(),
    })
}
async fn make_job_runner_with_clients(
    chains: &[Chain],
    rpc_config: &RpcConfig,
) -> Result<JobRunner> {
    let clients = make_all_clients(chains, rpc_config).await?;

    Ok(JobRunner {
        db: Arc::new(JsonDb),
        clients,
    })
}

async fn make_all_clients(
    chains: &[Chain],
    rpc_config: &RpcConfig,
) -> Result<HashMap<Chain, Box<dyn Client>>> {
    let mut client_futures = FuturesUnordered::new();

    for chain in chains {
        let rpc_url = get_rpc_url(chain, rpc_config).to_string();
        let client_future = task::spawn(make_client(*chain, rpc_url));
        let client_future = client_future.map(move |client| (*chain, client));
        client_futures.push(client_future);
    }

    let mut clients = HashMap::new();

    while let Some((chain, client)) = client_futures.next().await {
        let client = client?;
        match client {
            Ok(Some(client)) => {
                clients.insert(chain, client);
            }
            Ok(None) => { /* pass */ }
            Err(e) => {
                error!("{}", e);
            }
        }
    }

    Ok(clients)
}

async fn make_client(chain: Chain, rpc_url: String) -> Result<Option<Box<dyn Client>>> {
    info!("creating client for {} at {}", chain, rpc_url);

    let client: Option<Box<dyn Client>> = match chain.chain_type() {
        ChainType::Algorand => Some(Box::new(AlgorandClient::new(&rpc_url)?)),
        ChainType::Esplora => Some(Box::new(EsploraClient::new(&rpc_url)?)),
        ChainType::Elrond => Some(Box::new(ElrondClient::new(&rpc_url)?)),
        ChainType::Ethers => Some(Box::new(EthersClient::new(chain, &rpc_url)?)),
<<<<<<< HEAD
        ChainType::Hedera => Some(Box::new(HederaClient::new(&rpc_url)?)),
=======
        ChainType::InternetComputer => Some(Box::new(IcpClient::new(&rpc_url)?)),
>>>>>>> 18c8055c
        ChainType::Near => Some(Box::new(NearClient::new(&rpc_url)?)),
        ChainType::Solana => Some(Box::new(SolanaClient::new(&rpc_url)?)),
        ChainType::Stellar => Some(Box::new(StellarClient::new(&rpc_url)?)),
        ChainType::Tendermint => Some(Box::new(TendermintClient::new(chain, &rpc_url)?)),
        ChainType::Substrate => Some(Box::new(SubstrateClient::new(chain, &rpc_url).await?)),
    };

    if let Some(ref client) = client {
        let version = retry_if_err(chain, || client.client_version())
            .await
            .context(format!("error getting client version for {}", chain))?;
        info!("node version for chain {}: {}", chain, version);
    }

    Ok(client)
}

fn get_rpc_url<'a>(chain: &Chain, rpc_config: &'a RpcConfig) -> &'a str {
    if let Some(url) = rpc_config.chains.get(chain) {
        url
    } else {
        todo!()
    }
}<|MERGE_RESOLUTION|>--- conflicted
+++ resolved
@@ -219,11 +219,8 @@
         ChainType::Esplora => Some(Box::new(EsploraClient::new(&rpc_url)?)),
         ChainType::Elrond => Some(Box::new(ElrondClient::new(&rpc_url)?)),
         ChainType::Ethers => Some(Box::new(EthersClient::new(chain, &rpc_url)?)),
-<<<<<<< HEAD
         ChainType::Hedera => Some(Box::new(HederaClient::new(&rpc_url)?)),
-=======
         ChainType::InternetComputer => Some(Box::new(IcpClient::new(&rpc_url)?)),
->>>>>>> 18c8055c
         ChainType::Near => Some(Box::new(NearClient::new(&rpc_url)?)),
         ChainType::Solana => Some(Box::new(SolanaClient::new(&rpc_url)?)),
         ChainType::Stellar => Some(Box::new(StellarClient::new(&rpc_url)?)),
