--- conflicted
+++ resolved
@@ -12,10 +12,7 @@
 ethers = "0.6.2"
 tokio = { version = "1.5", features = ["macros", "rt-multi-thread", "time"] }
 rand = "0.8.4"
-<<<<<<< HEAD
 serde = "1.0.130"
 serde_derive = "1.0.130"
 toml = "0.5.8"
-=======
 futures = "0.3.18"
->>>>>>> d93ecf67
