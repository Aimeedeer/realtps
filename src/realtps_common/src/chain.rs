use anyhow::{bail, Result};
use clap;
use serde::{Deserialize, Serialize};
use std::fmt;

pub enum ChainType {
    Esplora, // Bitcoin
    Elrond,
    Ethers,
    InternetComputer,
    Near,
    Solana,
    Hedera,
    Tendermint,
    Substrate,
    Stellar,
    Algorand,
}

#[derive(Serialize, Deserialize, Debug, Copy, Clone, Hash, Eq, PartialEq)]
#[serde(try_from = "String")]
#[serde(rename_all = "lowercase")]
#[derive(clap::ArgEnum)]
pub enum Chain {
    Acala,
    Algorand,
    Arbitrum,
    Astar,
    Avalanche,
    Bifrost,
    Binance,
    Bitcoin,
    Celo,
    CosmosHub,
    Cronos,
    Elrond,
    Ethereum,
    Fantom,
    Harmony,
    Hedera,
    Heco,
<<<<<<< HEAD
    Karura,
=======
    InternetComputer,
>>>>>>> 18c8055c
    KuCoin,
    Kusama,
    Moonbeam,
    Moonriver,
    Near,
    OKEx,
    Optimism,
    Osmosis,
    Polkadot,
    Polygon,
    Rootstock,
    SecretNetwork,
    Solana,
    Stellar,
    Terra,
}

impl Chain {
    pub fn all_chains() -> Vec<Chain> {
        vec![
            Chain::Acala,
            Chain::Algorand,
            Chain::Arbitrum,
            Chain::Astar,
            Chain::Avalanche,
            Chain::Bifrost,
            Chain::Binance,
            Chain::Bitcoin,
            Chain::Celo,
            // todo rpc disappeared
            // Chain::CosmosHub,
            Chain::Cronos,
            Chain::Elrond,
            Chain::Ethereum,
            Chain::Fantom,
            Chain::Harmony,
            Chain::InternetComputer,
            // todo ssl handshake failure
            // Chain::Heco,
            Chain::Hedera,
            Chain::Karura,
            Chain::KuCoin,
            Chain::Kusama,
            Chain::Moonbeam,
            Chain::Moonriver,
            Chain::Near,
            Chain::OKEx,
            Chain::Optimism,
            // todo banned
            // Chain::Osmosis,
            Chain::Polkadot,
            Chain::Polygon,
            Chain::Rootstock,
            // todo banned?
            // Chain::SecretNetwork,
            Chain::Solana,
            Chain::Stellar,
            // todo forked, rpc disappeared
            //Chain::Terra,
        ]
    }

    /// Chain names showed on the website
    pub fn description(&self) -> &'static str {
        match *self {
            Chain::Acala => "Acala",
            Chain::Algorand => "Algorand",
            Chain::Arbitrum => "Arbitrum",
            Chain::Astar => "Astar",
            Chain::Avalanche => "Avalanche C-Chain",
            Chain::Bifrost => "Bifrost",
            Chain::Binance => "Binance Smart Chain",
            Chain::Bitcoin => "Bitcoin",
            Chain::Celo => "Celo",
            Chain::CosmosHub => "Cosmos Hub",
            Chain::Cronos => "Cronos",
            Chain::Elrond => "Elrond",
            Chain::Ethereum => "Ethereum",
            Chain::Fantom => "Fantom",
            Chain::Harmony => "Harmony",
            Chain::Hedera => "Hedera",
            Chain::Heco => "Heco",
<<<<<<< HEAD
            Chain::Karura => "Karura",
=======
            Chain::InternetComputer => "Internet Computer",
>>>>>>> 18c8055c
            Chain::KuCoin => "KuCoin",
            Chain::Kusama => "Kusama",
            Chain::Moonbeam => "Moonbeam",
            Chain::Moonriver => "Moonriver",
            Chain::Near => "NEAR",
            Chain::OKEx => "OKEx",
            Chain::Optimism => "Optimism",
            Chain::Osmosis => "Osmosis",
            Chain::Polkadot => "Polkadot",
            Chain::Polygon => "Polygon PoS",
            Chain::Rootstock => "Rootstock",
            Chain::SecretNetwork => "Secret Network",
            Chain::Solana => "Solana",
            Chain::Stellar => "Stellar",
            Chain::Terra => "Terra",
        }
    }

    pub fn chain_type(&self) -> ChainType {
        match self {
            Chain::Arbitrum
            | Chain::Astar
            | Chain::Avalanche
            | Chain::Binance
            | Chain::Celo
            | Chain::Cronos
            | Chain::Ethereum
            | Chain::Fantom
            | Chain::Harmony
            | Chain::Heco
            | Chain::KuCoin
            | Chain::Moonbeam
            | Chain::Moonriver
            | Chain::OKEx
            | Chain::Optimism
            | Chain::Polygon
            | Chain::Rootstock => ChainType::Ethers,
            Chain::Bitcoin => ChainType::Esplora,
            Chain::Elrond => ChainType::Elrond,
<<<<<<< HEAD
            Chain::Hedera => ChainType::Hedera,
=======
            Chain::InternetComputer => ChainType::InternetComputer,
>>>>>>> 18c8055c
            Chain::Near => ChainType::Near,
            Chain::Solana => ChainType::Solana,
            Chain::Stellar => ChainType::Stellar,
            Chain::CosmosHub | Chain::Osmosis | Chain::SecretNetwork | Chain::Terra => {
                ChainType::Tendermint
            }
            Chain::Acala | Chain::Bifrost | Chain::Karura | Chain::Kusama | Chain::Polkadot => {
                ChainType::Substrate
            }
            Chain::Algorand => ChainType::Algorand,
        }
    }
}

// For parsing command line used in `structopt`.
impl<'a> TryFrom<&'a str> for Chain {
    type Error = anyhow::Error;

    fn try_from(value: &'a str) -> Result<Self> {
        match value {
            "acala" => Ok(Chain::Acala),
            "algorand" => Ok(Chain::Algorand),
            "arbitrum" => Ok(Chain::Arbitrum),
            "astar" => Ok(Chain::Astar),
            "avalanche" => Ok(Chain::Avalanche),
            "bifrost" => Ok(Chain::Bifrost),
            "binance" => Ok(Chain::Binance),
            "bitcoin" => Ok(Chain::Bitcoin),
            "celo" => Ok(Chain::Celo),
            "cosmoshub" => Ok(Chain::CosmosHub),
            "cronos" => Ok(Chain::Cronos),
            "elrond" => Ok(Chain::Elrond),
            "ethereum" => Ok(Chain::Ethereum),
            "fantom" => Ok(Chain::Fantom),
            "harmony" => Ok(Chain::Harmony),
<<<<<<< HEAD
            "hedera" => Ok(Chain::Hedera),
=======
            "internetcomputer" => Ok(Chain::InternetComputer),
>>>>>>> 18c8055c
            "heco" => Ok(Chain::Heco),
            "karura" => Ok(Chain::Karura),
            "kucoin" => Ok(Chain::KuCoin),
            "kusama" => Ok(Chain::Kusama),
            "moonbeam" => Ok(Chain::Moonbeam),
            "moonriver" => Ok(Chain::Moonriver),
            "near" => Ok(Chain::Near),
            "okex" => Ok(Chain::OKEx),
            "optimism" => Ok(Chain::Optimism),
            "osmosis" => Ok(Chain::Osmosis),
            "polkadot" => Ok(Chain::Polkadot),
            "polygon" => Ok(Chain::Polygon),
            "rootstock" => Ok(Chain::Rootstock),
            "secretnetwork" => Ok(Chain::SecretNetwork),
            "solana" => Ok(Chain::Solana),
            "stellar" => Ok(Chain::Stellar),
            "terra" => Ok(Chain::Terra),
            chain => bail!("failed parsing chain name {}", chain),
        }
    }
}

// For serde deserializing.
impl TryFrom<String> for Chain {
    type Error = anyhow::Error;

    fn try_from(value: String) -> Result<Self> {
        Chain::try_from(value.as_ref())
    }
}

// Displays a "chain id". Used in `JsonDb` paths and logging.
impl fmt::Display for Chain {
    fn fmt(&self, f: &mut fmt::Formatter) -> fmt::Result {
        self.serialize(f)
    }
}<|MERGE_RESOLUTION|>--- conflicted
+++ resolved
@@ -4,17 +4,17 @@
 use std::fmt;
 
 pub enum ChainType {
+    Algorand,
     Esplora, // Bitcoin
     Elrond,
     Ethers,
+    Hedera,
     InternetComputer,
     Near,
     Solana,
-    Hedera,
+    Stellar,
+    Substrate,
     Tendermint,
-    Substrate,
-    Stellar,
-    Algorand,
 }
 
 #[derive(Serialize, Deserialize, Debug, Copy, Clone, Hash, Eq, PartialEq)]
@@ -39,11 +39,8 @@
     Harmony,
     Hedera,
     Heco,
-<<<<<<< HEAD
+    InternetComputer,
     Karura,
-=======
-    InternetComputer,
->>>>>>> 18c8055c
     KuCoin,
     Kusama,
     Moonbeam,
@@ -81,9 +78,9 @@
             Chain::Fantom,
             Chain::Harmony,
             Chain::InternetComputer,
+            Chain::Hedera,
             // todo ssl handshake failure
             // Chain::Heco,
-            Chain::Hedera,
             Chain::Karura,
             Chain::KuCoin,
             Chain::Kusama,
@@ -126,11 +123,8 @@
             Chain::Harmony => "Harmony",
             Chain::Hedera => "Hedera",
             Chain::Heco => "Heco",
-<<<<<<< HEAD
+            Chain::InternetComputer => "Internet Computer",
             Chain::Karura => "Karura",
-=======
-            Chain::InternetComputer => "Internet Computer",
->>>>>>> 18c8055c
             Chain::KuCoin => "KuCoin",
             Chain::Kusama => "Kusama",
             Chain::Moonbeam => "Moonbeam",
@@ -170,11 +164,8 @@
             | Chain::Rootstock => ChainType::Ethers,
             Chain::Bitcoin => ChainType::Esplora,
             Chain::Elrond => ChainType::Elrond,
-<<<<<<< HEAD
             Chain::Hedera => ChainType::Hedera,
-=======
             Chain::InternetComputer => ChainType::InternetComputer,
->>>>>>> 18c8055c
             Chain::Near => ChainType::Near,
             Chain::Solana => ChainType::Solana,
             Chain::Stellar => ChainType::Stellar,
@@ -210,12 +201,9 @@
             "ethereum" => Ok(Chain::Ethereum),
             "fantom" => Ok(Chain::Fantom),
             "harmony" => Ok(Chain::Harmony),
-<<<<<<< HEAD
             "hedera" => Ok(Chain::Hedera),
-=======
+            "heco" => Ok(Chain::Heco),
             "internetcomputer" => Ok(Chain::InternetComputer),
->>>>>>> 18c8055c
-            "heco" => Ok(Chain::Heco),
             "karura" => Ok(Chain::Karura),
             "kucoin" => Ok(Chain::KuCoin),
             "kusama" => Ok(Chain::Kusama),
